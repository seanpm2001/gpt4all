#include "modellist.h"
#include "mysettings.h"
#include "network.h"
#include "../gpt4all-backend/llmodel.h"

#include <QFile>
#include <QStandardPaths>
#include <algorithm>
#include <compare>

//#define USE_LOCAL_MODELSJSON

#define DEFAULT_EMBEDDING_MODEL "all-MiniLM-L6-v2-f16.gguf"
#define NOMIC_EMBEDDING_MODEL "nomic-embed-text-v1.txt"

QString ModelInfo::id() const
{
    return m_id;
}

void ModelInfo::setId(const QString &id)
{
    m_id = id;
}

QString ModelInfo::name() const
{
    return MySettings::globalInstance()->modelName(*this);
}

void ModelInfo::setName(const QString &name)
{
    if (shouldSaveMetadata()) MySettings::globalInstance()->setModelName(*this, name, true /*force*/);
    m_name = name;
}

QString ModelInfo::filename() const
{
    return MySettings::globalInstance()->modelFilename(*this);
}

void ModelInfo::setFilename(const QString &filename)
{
    if (shouldSaveMetadata()) MySettings::globalInstance()->setModelFilename(*this, filename, true /*force*/);
    m_filename = filename;
}

QString ModelInfo::description() const
{
    return MySettings::globalInstance()->modelDescription(*this);
}

void ModelInfo::setDescription(const QString &d)
{
    if (shouldSaveMetadata()) MySettings::globalInstance()->setModelDescription(*this, d, true /*force*/);
    m_description = d;
}

QString ModelInfo::url() const
{
    return MySettings::globalInstance()->modelUrl(*this);
}

void ModelInfo::setUrl(const QString &u)
{
    if (shouldSaveMetadata()) MySettings::globalInstance()->setModelUrl(*this, u, true /*force*/);
    m_url = u;
}

QString ModelInfo::quant() const
{
    return MySettings::globalInstance()->modelQuant(*this);
}

void ModelInfo::setQuant(const QString &q)
{
    if (shouldSaveMetadata()) MySettings::globalInstance()->setModelQuant(*this, q, true /*force*/);
    m_quant = q;
}

QString ModelInfo::type() const
{
    return MySettings::globalInstance()->modelType(*this);
}

void ModelInfo::setType(const QString &t)
{
    if (shouldSaveMetadata()) MySettings::globalInstance()->setModelType(*this, t, true /*force*/);
    m_type = t;
}

bool ModelInfo::isClone() const
{
    return MySettings::globalInstance()->modelIsClone(*this);
}

void ModelInfo::setIsClone(bool b)
{
    if (shouldSaveMetadata()) MySettings::globalInstance()->setModelIsClone(*this, b, true /*force*/);
    m_isClone = b;
}

bool ModelInfo::isDiscovered() const
{
    return MySettings::globalInstance()->modelIsDiscovered(*this);
}

void ModelInfo::setIsDiscovered(bool b)
{
    if (shouldSaveMetadata()) MySettings::globalInstance()->setModelIsDiscovered(*this, b, true /*force*/);
    m_isDiscovered = b;
}

int ModelInfo::likes() const
{
    return MySettings::globalInstance()->modelLikes(*this);
}

void ModelInfo::setLikes(int l)
{
    if (shouldSaveMetadata()) MySettings::globalInstance()->setModelLikes(*this, l, true /*force*/);
    m_likes = l;
}

int ModelInfo::downloads() const
{
    return MySettings::globalInstance()->modelDownloads(*this);
}

void ModelInfo::setDownloads(int d)
{
    if (shouldSaveMetadata()) MySettings::globalInstance()->setModelDownloads(*this, d, true /*force*/);
    m_downloads = d;
}

QDateTime ModelInfo::recency() const
{
    return MySettings::globalInstance()->modelRecency(*this);
}

void ModelInfo::setRecency(const QDateTime &r)
{
    if (shouldSaveMetadata()) MySettings::globalInstance()->setModelRecency(*this, r, true /*force*/);
    m_recency = r;
}

double ModelInfo::temperature() const
{
    return MySettings::globalInstance()->modelTemperature(*this);
}

void ModelInfo::setTemperature(double t)
{
    if (shouldSaveMetadata()) MySettings::globalInstance()->setModelTemperature(*this, t, true /*force*/);
    m_temperature = t;
}

double ModelInfo::topP() const
{
    return MySettings::globalInstance()->modelTopP(*this);
}

double ModelInfo::minP() const
{
    return MySettings::globalInstance()->modelMinP(*this);
}

void ModelInfo::setTopP(double p)
{
    if (shouldSaveMetadata()) MySettings::globalInstance()->setModelTopP(*this, p, true /*force*/);
    m_topP = p;
}

void ModelInfo::setMinP(double p)
{
    if (shouldSaveMetadata()) MySettings::globalInstance()->setModelMinP(*this, p, true /*force*/);
    m_minP = p;
}

int ModelInfo::topK() const
{
    return MySettings::globalInstance()->modelTopK(*this);
}

void ModelInfo::setTopK(int k)
{
    if (shouldSaveMetadata()) MySettings::globalInstance()->setModelTopK(*this, k, true /*force*/);
    m_topK = k;
}

int ModelInfo::maxLength() const
{
    return MySettings::globalInstance()->modelMaxLength(*this);
}

void ModelInfo::setMaxLength(int l)
{
    if (shouldSaveMetadata()) MySettings::globalInstance()->setModelMaxLength(*this, l, true /*force*/);
    m_maxLength = l;
}

int ModelInfo::promptBatchSize() const
{
    return MySettings::globalInstance()->modelPromptBatchSize(*this);
}

void ModelInfo::setPromptBatchSize(int s)
{
    if (shouldSaveMetadata()) MySettings::globalInstance()->setModelPromptBatchSize(*this, s, true /*force*/);
    m_promptBatchSize = s;
}

int ModelInfo::contextLength() const
{
    return MySettings::globalInstance()->modelContextLength(*this);
}

void ModelInfo::setContextLength(int l)
{
    if (shouldSaveMetadata()) MySettings::globalInstance()->setModelContextLength(*this, l, true /*force*/);
    m_contextLength = l;
}

int ModelInfo::maxContextLength() const
{
    if (m_maxContextLength != -1) return m_maxContextLength;
    auto path = (dirpath + filename()).toStdString();
    int layers = LLModel::Implementation::maxContextLength(path);
    if (layers < 0) {
        layers = 4096; // fallback value
    }
    m_maxContextLength = layers;
    return m_maxContextLength;
}

int ModelInfo::gpuLayers() const
{
    return MySettings::globalInstance()->modelGpuLayers(*this);
}

void ModelInfo::setGpuLayers(int l)
{
    if (shouldSaveMetadata()) MySettings::globalInstance()->setModelGpuLayers(*this, l, true /*force*/);
    m_gpuLayers = l;
}

int ModelInfo::maxGpuLayers() const
{
    if (!installed || isOnline) return -1;
    if (m_maxGpuLayers != -1) return m_maxGpuLayers;
    auto path = (dirpath + filename()).toStdString();
    int layers = LLModel::Implementation::layerCount(path);
    if (layers < 0) {
        layers = 100; // fallback value
    }
    m_maxGpuLayers = layers;
    return m_maxGpuLayers;
}

double ModelInfo::repeatPenalty() const
{
    return MySettings::globalInstance()->modelRepeatPenalty(*this);
}

void ModelInfo::setRepeatPenalty(double p)
{
    if (shouldSaveMetadata()) MySettings::globalInstance()->setModelRepeatPenalty(*this, p, true /*force*/);
    m_repeatPenalty = p;
}

int ModelInfo::repeatPenaltyTokens() const
{
    return MySettings::globalInstance()->modelRepeatPenaltyTokens(*this);
}

void ModelInfo::setRepeatPenaltyTokens(int t)
{
    if (shouldSaveMetadata()) MySettings::globalInstance()->setModelRepeatPenaltyTokens(*this, t, true /*force*/);
    m_repeatPenaltyTokens = t;
}

QString ModelInfo::promptTemplate() const
{
    return MySettings::globalInstance()->modelPromptTemplate(*this);
}

void ModelInfo::setPromptTemplate(const QString &t)
{
    if (shouldSaveMetadata()) MySettings::globalInstance()->setModelPromptTemplate(*this, t, true /*force*/);
    m_promptTemplate = t;
}

QString ModelInfo::systemPrompt() const
{
    return MySettings::globalInstance()->modelSystemPrompt(*this);
}

void ModelInfo::setSystemPrompt(const QString &p)
{
    if (shouldSaveMetadata()) MySettings::globalInstance()->setModelSystemPrompt(*this, p, true /*force*/);
    m_systemPrompt = p;
}

bool ModelInfo::shouldSaveMetadata() const
{
    return installed && (isClone() || isDiscovered() || description() == "" /*indicates sideloaded*/);
}

EmbeddingModels::EmbeddingModels(QObject *parent)
    : QSortFilterProxyModel(parent)
{
    connect(this, &EmbeddingModels::rowsInserted, this, &EmbeddingModels::countChanged);
    connect(this, &EmbeddingModels::rowsRemoved, this, &EmbeddingModels::countChanged);
    connect(this, &EmbeddingModels::modelReset, this, &EmbeddingModels::countChanged);
    connect(this, &EmbeddingModels::layoutChanged, this, &EmbeddingModels::countChanged);
}

bool EmbeddingModels::filterAcceptsRow(int sourceRow,
                                       const QModelIndex &sourceParent) const
{
    QModelIndex index = sourceModel()->index(sourceRow, 0, sourceParent);
    bool isInstalled = sourceModel()->data(index, ModelList::InstalledRole).toBool();
    bool isEmbedding = sourceModel()->data(index, ModelList::FilenameRole).toString() == DEFAULT_EMBEDDING_MODEL ||
        sourceModel()->data(index, ModelList::FilenameRole).toString() == NOMIC_EMBEDDING_MODEL;
    return isInstalled && isEmbedding;
}

int EmbeddingModels::count() const
{
    return rowCount();
}

ModelInfo EmbeddingModels::defaultModelInfo() const
{
    if (!sourceModel())
        return ModelInfo();

    const ModelList *sourceListModel = qobject_cast<const ModelList*>(sourceModel());
    if (!sourceListModel)
        return ModelInfo();

    const int rows = sourceListModel->rowCount();
    for (int i = 0; i < rows; ++i) {
        QModelIndex sourceIndex = sourceListModel->index(i, 0);
        if (filterAcceptsRow(i, sourceIndex.parent())) {
            const QString id = sourceListModel->data(sourceIndex, ModelList::IdRole).toString();
            return sourceListModel->modelInfo(id);
        }
    }

    return ModelInfo();
}

InstalledModels::InstalledModels(QObject *parent)
    : QSortFilterProxyModel(parent)
{
    connect(this, &InstalledModels::rowsInserted, this, &InstalledModels::countChanged);
    connect(this, &InstalledModels::rowsRemoved, this, &InstalledModels::countChanged);
    connect(this, &InstalledModels::modelReset, this, &InstalledModels::countChanged);
    connect(this, &InstalledModels::layoutChanged, this, &InstalledModels::countChanged);
}

bool InstalledModels::filterAcceptsRow(int sourceRow,
                                       const QModelIndex &sourceParent) const
{
    QModelIndex index = sourceModel()->index(sourceRow, 0, sourceParent);
    bool isInstalled = sourceModel()->data(index, ModelList::InstalledRole).toBool();
    bool showInGUI = !sourceModel()->data(index, ModelList::DisableGUIRole).toBool();
    return isInstalled && showInGUI;
}

int InstalledModels::count() const
{
    return rowCount();
}

DownloadableModels::DownloadableModels(QObject *parent)
    : QSortFilterProxyModel(parent)
    , m_expanded(false)
    , m_limit(5)
{
    connect(this, &DownloadableModels::rowsInserted, this, &DownloadableModels::countChanged);
    connect(this, &DownloadableModels::rowsRemoved, this, &DownloadableModels::countChanged);
    connect(this, &DownloadableModels::modelReset, this, &DownloadableModels::countChanged);
    connect(this, &DownloadableModels::layoutChanged, this, &DownloadableModels::countChanged);
}

bool DownloadableModels::filterAcceptsRow(int sourceRow,
                                          const QModelIndex &sourceParent) const
{
    bool withinLimit = sourceRow < (m_expanded ? sourceModel()->rowCount() : m_limit);
    QModelIndex index = sourceModel()->index(sourceRow, 0, sourceParent);
    bool isDownloadable = !sourceModel()->data(index, ModelList::DescriptionRole).toString().isEmpty();
    bool isInstalled = !sourceModel()->data(index, ModelList::InstalledRole).toString().isEmpty();
    bool isIncomplete = !sourceModel()->data(index, ModelList::IncompleteRole).toString().isEmpty();
    return withinLimit && (isDownloadable || isInstalled || isIncomplete);
}

int DownloadableModels::count() const
{
    return rowCount();
}

bool DownloadableModels::isExpanded() const
{
    return m_expanded;
}

void DownloadableModels::setExpanded(bool expanded)
{
    if (m_expanded != expanded) {
        m_expanded = expanded;
        invalidateFilter();
        emit expandedChanged(m_expanded);
    }
}

void DownloadableModels::discoverAndFilter(const QString &discover)
{
    m_discoverFilter = discover;
    ModelList *ml = qobject_cast<ModelList*>(parent());
    ml->discoverSearch(discover);
}

class MyModelList: public ModelList { };
Q_GLOBAL_STATIC(MyModelList, modelListInstance)
ModelList *ModelList::globalInstance()
{
    return modelListInstance();
}

ModelList::ModelList()
    : QAbstractListModel(nullptr)
    , m_embeddingModels(new EmbeddingModels(this))
    , m_installedModels(new InstalledModels(this))
    , m_downloadableModels(new DownloadableModels(this))
    , m_asyncModelRequestOngoing(false)
    , m_discoverLimit(20)
    , m_discoverSortDirection(-1)
    , m_discoverSort(Likes)
    , m_discoverNumberOfResults(0)
    , m_discoverResultsCompleted(0)
    , m_discoverInProgress(false)
{
    m_embeddingModels->setSourceModel(this);
    m_installedModels->setSourceModel(this);
    m_downloadableModels->setSourceModel(this);

    connect(MySettings::globalInstance(), &MySettings::modelPathChanged, this, &ModelList::updateModelsFromDirectory);
    connect(MySettings::globalInstance(), &MySettings::modelPathChanged, this, &ModelList::updateModelsFromJson);
    connect(MySettings::globalInstance(), &MySettings::modelPathChanged, this, &ModelList::updateModelsFromSettings);
    connect(MySettings::globalInstance(), &MySettings::nameChanged, this, &ModelList::updateDataForSettings);
    connect(MySettings::globalInstance(), &MySettings::temperatureChanged, this, &ModelList::updateDataForSettings);
    connect(MySettings::globalInstance(), &MySettings::topPChanged, this, &ModelList::updateDataForSettings);
    connect(MySettings::globalInstance(), &MySettings::minPChanged, this, &ModelList::updateDataForSettings);
    connect(MySettings::globalInstance(), &MySettings::topKChanged, this, &ModelList::updateDataForSettings);
    connect(MySettings::globalInstance(), &MySettings::maxLengthChanged, this, &ModelList::updateDataForSettings);
    connect(MySettings::globalInstance(), &MySettings::promptBatchSizeChanged, this, &ModelList::updateDataForSettings);
    connect(MySettings::globalInstance(), &MySettings::contextLengthChanged, this, &ModelList::updateDataForSettings);
    connect(MySettings::globalInstance(), &MySettings::gpuLayersChanged, this, &ModelList::updateDataForSettings);
    connect(MySettings::globalInstance(), &MySettings::repeatPenaltyChanged, this, &ModelList::updateDataForSettings);
    connect(MySettings::globalInstance(), &MySettings::repeatPenaltyTokensChanged, this, &ModelList::updateDataForSettings);;
    connect(MySettings::globalInstance(), &MySettings::promptTemplateChanged, this, &ModelList::updateDataForSettings);
    connect(MySettings::globalInstance(), &MySettings::systemPromptChanged, this, &ModelList::updateDataForSettings);
    connect(&m_networkManager, &QNetworkAccessManager::sslErrors, this, &ModelList::handleSslErrors);

    updateModelsFromJson();
    updateModelsFromSettings();
    updateModelsFromDirectory();
}

QString ModelList::incompleteDownloadPath(const QString &modelFile)
{
    return MySettings::globalInstance()->modelPath() + "incomplete-" + modelFile;
}

const QList<ModelInfo> ModelList::exportModelList() const
{
    QMutexLocker locker(&m_mutex);
    QList<ModelInfo> infos;
    for (ModelInfo *info : m_models)
        if (info->installed)
            infos.append(*info);
    return infos;
}

const QList<QString> ModelList::userDefaultModelList() const
{
    QMutexLocker locker(&m_mutex);

    const QString userDefaultModelName = MySettings::globalInstance()->userDefaultModel();
    QList<QString> models;
    bool foundUserDefault = false;
    for (ModelInfo *info : m_models) {
        if (info->installed && info->id() == userDefaultModelName) {
            foundUserDefault = true;
            models.prepend(info->name());
        } else if (info->installed) {
            models.append(info->name());
        }
    }

    const QString defaultId = "Application default";
    if (foundUserDefault)
        models.append(defaultId);
    else
        models.prepend(defaultId);
    return models;
}

int ModelList::defaultEmbeddingModelIndex() const
{
    QMutexLocker locker(&m_mutex);
    for (int i = 0; i < m_models.size(); ++i) {
        const ModelInfo *info = m_models.at(i);
        const bool isEmbedding = info->filename() == DEFAULT_EMBEDDING_MODEL;
        if (isEmbedding) return i;
    }
    return -1;
}

ModelInfo ModelList::defaultModelInfo() const
{
    QMutexLocker locker(&m_mutex);

    QSettings settings;
    settings.sync();

    // The user default model can be set by the user in the settings dialog. The "default" user
    // default model is "Application default" which signals we should use the logic here.
    const QString userDefaultModelName = MySettings::globalInstance()->userDefaultModel();
    const bool hasUserDefaultName = !userDefaultModelName.isEmpty() && userDefaultModelName != "Application default";

    ModelInfo *defaultModel = nullptr;
    for (ModelInfo *info : m_models) {
        if (!info->installed)
            continue;
        defaultModel = info;

        const size_t ramrequired = defaultModel->ramrequired;

        // If we don't have either setting, then just use the first model that requires less than 16GB that is installed
        if (!hasUserDefaultName && !info->isOnline && ramrequired > 0 && ramrequired < 16)
            break;

        // If we have a user specified default and match, then use it
        if (hasUserDefaultName && (defaultModel->id() == userDefaultModelName))
            break;
    }
    if (defaultModel)
        return *defaultModel;
    return ModelInfo();
}

bool ModelList::contains(const QString &id) const
{
    QMutexLocker locker(&m_mutex);
    return m_modelMap.contains(id);
}

bool ModelList::containsByFilename(const QString &filename) const
{
    QMutexLocker locker(&m_mutex);
    for (ModelInfo *info : m_models)
        if (info->filename() == filename)
            return true;
    return false;
}

bool ModelList::lessThan(const ModelInfo* a, const ModelInfo* b, DiscoverSort s, int d)
{
    // Rule -1a: Discover sort
    if (a->isDiscovered() && b->isDiscovered()) {
        switch (s) {
        case Default: break;
        case Likes: return (d > 0 ? a->likes() < b->likes() : a->likes() > b->likes());
        case Downloads: return (d > 0 ? a->downloads() < b->downloads() : a->downloads() > b->downloads());
        case Recent: return (d > 0 ? a->recency() < b->recency() : a->recency() > b->recency());
        }
    }

    // Rule -1: Discovered before non-discovered
    if (a->isDiscovered() != b->isDiscovered()) {
        return a->isDiscovered();
    }

    // Rule 0: Non-clone before clone
    if (a->isClone() != b->isClone()) {
        return !a->isClone();
    }

    // Rule 1: Non-empty 'order' before empty
    if (a->order.isEmpty() != b->order.isEmpty()) {
        return !a->order.isEmpty();
    }

    // Rule 2: Both 'order' are non-empty, sort alphanumerically
    if (!a->order.isEmpty() && !b->order.isEmpty()) {
        return a->order < b->order;
    }

    // Rule 3: Both 'order' are empty, sort by id
    return a->id() < b->id();
}

void ModelList::addModel(const QString &id)
{
    const bool hasModel = contains(id);
    Q_ASSERT(!hasModel);
    if (hasModel) {
        qWarning() << "ERROR: model list already contains" << id;
        return;
    }

    ModelInfo *info = new ModelInfo;
    info->setId(id);

    m_mutex.lock();
    auto s = m_discoverSort;
    auto d = m_discoverSortDirection;
    const auto insertPosition = std::lower_bound(m_models.begin(), m_models.end(), info,
        [s, d](const ModelInfo* lhs, const ModelInfo* rhs) {
            return ModelList::lessThan(lhs, rhs, s, d);
        });
    const int index = std::distance(m_models.begin(), insertPosition);
    m_mutex.unlock();

    // NOTE: The begin/end rows cannot have a lock placed around them. We calculate the index ahead
    // of time and this works because this class is designed carefully so that only one thread is
    // responsible for insertion, deletion, and update

    beginInsertRows(QModelIndex(), index, index);
    m_mutex.lock();
    m_models.insert(insertPosition, info);
    m_modelMap.insert(id, info);
    m_mutex.unlock();
    endInsertRows();

    emit userDefaultModelListChanged();
}

void ModelList::changeId(const QString &oldId, const QString &newId)
{
    const bool hasModel = contains(oldId);
    Q_ASSERT(hasModel);
    if (!hasModel) {
        qWarning() << "ERROR: model list does not contain" << oldId;
        return;
    }

    QMutexLocker locker(&m_mutex);
    ModelInfo *info = m_modelMap.take(oldId);
    info->setId(newId);
    m_modelMap.insert(newId, info);
}

int ModelList::rowCount(const QModelIndex &parent) const
{
    Q_UNUSED(parent)
    QMutexLocker locker(&m_mutex);
    return m_models.size();
}

QVariant ModelList::dataInternal(const ModelInfo *info, int role) const
{
    switch (role) {
        case IdRole:
            return info->id();
        case NameRole:
            return info->name();
        case FilenameRole:
            return info->filename();
        case DirpathRole:
            return info->dirpath;
        case FilesizeRole:
            return info->filesize;
        case HashRole:
            return info->hash;
        case HashAlgorithmRole:
            return info->hashAlgorithm;
        case CalcHashRole:
            return info->calcHash;
        case InstalledRole:
            return info->installed;
        case DefaultRole:
            return info->isDefault;
        case OnlineRole:
            return info->isOnline;
        case DisableGUIRole:
            return info->disableGUI;
        case DescriptionRole:
            return info->description();
        case RequiresVersionRole:
            return info->requiresVersion;
        case VersionRemovedRole:
            return info->versionRemoved;
        case UrlRole:
            return info->url();
        case BytesReceivedRole:
            return info->bytesReceived;
        case BytesTotalRole:
            return info->bytesTotal;
        case TimestampRole:
            return info->timestamp;
        case SpeedRole:
            return info->speed;
        case DownloadingRole:
            return info->isDownloading;
        case IncompleteRole:
            return info->isIncomplete;
        case DownloadErrorRole:
            return info->downloadError;
        case OrderRole:
            return info->order;
        case RamrequiredRole:
            return info->ramrequired;
        case ParametersRole:
            return info->parameters;
        case QuantRole:
            return info->quant();
        case TypeRole:
            return info->type();
        case IsCloneRole:
            return info->isClone();
        case IsDiscoveredRole:
            return info->isDiscovered();
        case TemperatureRole:
            return info->temperature();
        case TopPRole:
            return info->topP();
        case MinPRole:
            return info->minP();
        case TopKRole:
            return info->topK();
        case MaxLengthRole:
            return info->maxLength();
        case PromptBatchSizeRole:
            return info->promptBatchSize();
        case ContextLengthRole:
            return info->contextLength();
        case GpuLayersRole:
            return info->gpuLayers();
        case RepeatPenaltyRole:
            return info->repeatPenalty();
        case RepeatPenaltyTokensRole:
            return info->repeatPenaltyTokens();
        case PromptTemplateRole:
            return info->promptTemplate();
        case SystemPromptRole:
            return info->systemPrompt();
        case LikesRole:
            return info->likes();
        case DownloadsRole:
            return info->downloads();
        case RecencyRole:
            return info->recency();

    }

    return QVariant();
}

QVariant ModelList::data(const QString &id, int role) const
{
    QMutexLocker locker(&m_mutex);
    ModelInfo *info = m_modelMap.value(id);
    return dataInternal(info, role);
}

QVariant ModelList::dataByFilename(const QString &filename, int role) const
{
    QMutexLocker locker(&m_mutex);
    for (ModelInfo *info : m_models)
        if (info->filename() == filename)
            return dataInternal(info, role);
    return QVariant();
}

QVariant ModelList::data(const QModelIndex &index, int role) const
{
    QMutexLocker locker(&m_mutex);
    if (!index.isValid() || index.row() < 0 || index.row() >= m_models.size())
        return QVariant();
    const ModelInfo *info = m_models.at(index.row());
    return dataInternal(info, role);
}

void ModelList::updateData(const QString &id, int role, const QVariant &value)
{
    QVector<QPair<int, QVariant>> data;
    data.append(qMakePair(role, value));
    updateData(id, data);
}

void ModelList::updateData(const QString &id, const QVector<QPair<int, QVariant>> &data)
{
    int index;
    {
        QMutexLocker locker(&m_mutex);
        if (!m_modelMap.contains(id)) {
            qWarning() << "ERROR: cannot update as model map does not contain" << id;
            return;
        }

        ModelInfo *info = m_modelMap.value(id);
        index = m_models.indexOf(info);
        if (index == -1) {
            qWarning() << "ERROR: cannot update as model list does not contain" << id;
            return;
        }

        for (const auto &d : data) {
            const int role = d.first;
            const QVariant value = d.second;
            switch (role) {
            case IdRole:
                info->setId(value.toString()); break;
            case NameRole:
                info->setName(value.toString()); break;
            case FilenameRole:
                info->setFilename(value.toString()); break;
            case DirpathRole:
                info->dirpath = value.toString(); break;
            case FilesizeRole:
                info->filesize = value.toString(); break;
            case HashRole:
                info->hash = value.toByteArray(); break;
            case HashAlgorithmRole:
                info->hashAlgorithm = static_cast<ModelInfo::HashAlgorithm>(value.toInt()); break;
            case CalcHashRole:
                info->calcHash = value.toBool(); break;
            case InstalledRole:
                info->installed = value.toBool(); break;
            case DefaultRole:
                info->isDefault = value.toBool(); break;
            case OnlineRole:
                info->isOnline = value.toBool(); break;
            case DisableGUIRole:
                info->disableGUI = value.toBool(); break;
            case DescriptionRole:
                info->setDescription(value.toString()); break;
            case RequiresVersionRole:
                info->requiresVersion = value.toString(); break;
            case VersionRemovedRole:
                info->versionRemoved = value.toString(); break;
            case UrlRole:
                info->setUrl(value.toString()); break;
            case BytesReceivedRole:
                info->bytesReceived = value.toLongLong(); break;
            case BytesTotalRole:
                info->bytesTotal = value.toLongLong(); break;
            case TimestampRole:
                info->timestamp = value.toLongLong(); break;
            case SpeedRole:
                info->speed = value.toString(); break;
            case DownloadingRole:
                info->isDownloading = value.toBool(); break;
            case IncompleteRole:
                info->isIncomplete = value.toBool(); break;
            case DownloadErrorRole:
                info->downloadError = value.toString(); break;
            case OrderRole:
                info->order = value.toString(); break;
            case RamrequiredRole:
                info->ramrequired = value.toInt(); break;
            case ParametersRole:
                info->parameters = value.toString(); break;
            case QuantRole:
                info->setQuant(value.toString()); break;
            case TypeRole:
                info->setType(value.toString()); break;
            case IsCloneRole:
                info->setIsClone(value.toBool()); break;
            case IsDiscoveredRole:
                info->setIsDiscovered(value.toBool()); break;
            case TemperatureRole:
                info->setTemperature(value.toDouble()); break;
            case TopPRole:
                info->setTopP(value.toDouble()); break;
            case MinPRole:
                info->setMinP(value.toDouble()); break;
            case TopKRole:
                info->setTopK(value.toInt()); break;
            case MaxLengthRole:
                info->setMaxLength(value.toInt()); break;
            case PromptBatchSizeRole:
                info->setPromptBatchSize(value.toInt()); break;
            case ContextLengthRole:
                info->setContextLength(value.toInt()); break;
            case GpuLayersRole:
                info->setGpuLayers(value.toInt()); break;
            case RepeatPenaltyRole:
                info->setRepeatPenalty(value.toDouble()); break;
            case RepeatPenaltyTokensRole:
                info->setRepeatPenaltyTokens(value.toInt()); break;
            case PromptTemplateRole:
                info->setPromptTemplate(value.toString()); break;
            case SystemPromptRole:
                info->setSystemPrompt(value.toString()); break;
            case LikesRole:
                info->setLikes(value.toInt()); break;
            case DownloadsRole:
                info->setDownloads(value.toInt()); break;
            case RecencyRole:
                info->setRecency(value.toDateTime()); break;
            }
        }

        // Extra guarantee that these always remains in sync with filesystem
        const QFileInfo fileInfo(info->dirpath + info->filename());
        info->installed = fileInfo.exists();
        const QFileInfo incompleteInfo(incompleteDownloadPath(info->filename()));
        info->isIncomplete = incompleteInfo.exists();

        auto s = m_discoverSort;
        auto d = m_discoverSortDirection;
        std::stable_sort(m_models.begin(), m_models.end(), [s, d](const ModelInfo* lhs, const ModelInfo* rhs) {
            return ModelList::lessThan(lhs, rhs, s, d);
        });
    }
    emit dataChanged(createIndex(index, 0), createIndex(index, 0));
    emit userDefaultModelListChanged();
}

void ModelList::resortModel()
{
    emit layoutAboutToBeChanged();
    {
        QMutexLocker locker(&m_mutex);
        auto s = m_discoverSort;
        auto d = m_discoverSortDirection;
        std::stable_sort(m_models.begin(), m_models.end(), [s, d](const ModelInfo* lhs, const ModelInfo* rhs) {
            return ModelList::lessThan(lhs, rhs, s, d);
        });
    }
    emit layoutChanged();
}

void ModelList::updateDataByFilename(const QString &filename, int role, const QVariant &value)
{
    QVector<QString> modelsById;
    {
        QMutexLocker locker(&m_mutex);
        for (ModelInfo *info : m_models)
            if (info->filename() == filename)
                modelsById.append(info->id());
    }

    if (modelsById.isEmpty()) {
        qWarning() << "ERROR: cannot update model as list does not contain file" << filename;
        return;
    }

    for (const QString &id : modelsById)
        updateData(id, role, value);;
}

ModelInfo ModelList::modelInfo(const QString &id) const
{
    QMutexLocker locker(&m_mutex);
    if (!m_modelMap.contains(id))
        return ModelInfo();
    return *m_modelMap.value(id);
}

ModelInfo ModelList::modelInfoByFilename(const QString &filename) const
{
    QMutexLocker locker(&m_mutex);
    for (ModelInfo *info : m_models)
        if (info->filename() == filename)
            return *info;
    return ModelInfo();
}

bool ModelList::isUniqueName(const QString &name) const
{
    QMutexLocker locker(&m_mutex);
    for (const ModelInfo *info : m_models) {
        if(info->name() == name)
            return false;
    }
    return true;
}

QString ModelList::clone(const ModelInfo &model)
{
    const QString id = Network::globalInstance()->generateUniqueId();
    addModel(id);
    updateData(id, ModelList::IsCloneRole, true);
    updateData(id, ModelList::NameRole, uniqueModelName(model));
    updateData(id, ModelList::FilenameRole, model.filename());
    updateData(id, ModelList::DirpathRole, model.dirpath);
    updateData(id, ModelList::InstalledRole, model.installed);
    updateData(id, ModelList::OnlineRole, model.isOnline);
    updateData(id, ModelList::TemperatureRole, model.temperature());
    updateData(id, ModelList::TopPRole, model.topP());
    updateData(id, ModelList::MinPRole, model.minP());
    updateData(id, ModelList::TopKRole, model.topK());
    updateData(id, ModelList::MaxLengthRole, model.maxLength());
    updateData(id, ModelList::PromptBatchSizeRole, model.promptBatchSize());
    updateData(id, ModelList::ContextLengthRole, model.contextLength());
    updateData(id, ModelList::GpuLayersRole, model.gpuLayers());
    updateData(id, ModelList::RepeatPenaltyRole, model.repeatPenalty());
    updateData(id, ModelList::RepeatPenaltyTokensRole, model.repeatPenaltyTokens());
    updateData(id, ModelList::PromptTemplateRole, model.promptTemplate());
    updateData(id, ModelList::SystemPromptRole, model.systemPrompt());
    return id;
}

void ModelList::removeClone(const ModelInfo &model)
{
    Q_ASSERT(model.isClone());
    if (!model.isClone())
        return;

    removeInternal(model);
    emit layoutChanged();
}

void ModelList::removeInstalled(const ModelInfo &model)
{
    // We only remove a model if it is installed and is discovered or sideloaded
    if (!model.installed || !(model.isDiscovered() || model.description() == "" /*indicates sideloaded*/))
        return;

    // We shouldn't remove it if a discovered search is in progress or completed because the
    // clearing of that search will erase it...

    // FIXME: This won't be true in a bit when save the installed portion to settings, then we'll need to
    // use this... or at least unflag the installed bit...
    if (m_discoverNumberOfResults)
        return;

    removeInternal(model);
    emit layoutChanged();
}

void ModelList::removeInternal(const ModelInfo &model)
{
    const bool hasModel = contains(model.id());
    Q_ASSERT(hasModel);
    if (!hasModel) {
        qWarning() << "ERROR: model list does not contain" << model.id();
        return;
    }

    int indexOfModel = 0;
    {
        QMutexLocker locker(&m_mutex);
        ModelInfo *info = m_modelMap.value(model.id());
        indexOfModel = m_models.indexOf(info);
    }
    beginRemoveRows(QModelIndex(), indexOfModel, indexOfModel);
    {
        QMutexLocker locker(&m_mutex);
        ModelInfo *info = m_models.takeAt(indexOfModel);
        m_modelMap.remove(info->id());
        delete info;
    }
    endRemoveRows();
    emit userDefaultModelListChanged();
    MySettings::globalInstance()->eraseModel(model);
}

QString ModelList::uniqueModelName(const ModelInfo &model) const
{
    QMutexLocker locker(&m_mutex);
    QRegularExpression re("^(.*)~(\\d+)$");
    QRegularExpressionMatch match = re.match(model.name());
    QString baseName;
    if (match.hasMatch())
        baseName = match.captured(1);
    else
        baseName = model.name();

    int maxSuffixNumber = 0;
    bool baseNameExists = false;

    for (const ModelInfo *info : m_models) {
        if(info->name() == baseName)
            baseNameExists = true;

        QRegularExpressionMatch match = re.match(info->name());
        if (match.hasMatch()) {
            QString currentBaseName = match.captured(1);
            int currentSuffixNumber = match.captured(2).toInt();
            if (currentBaseName == baseName && currentSuffixNumber > maxSuffixNumber)
                maxSuffixNumber = currentSuffixNumber;
        }
    }

    if (baseNameExists)
        return baseName + "~" + QString::number(maxSuffixNumber + 1);

    return baseName;
}

QString ModelList::modelDirPath(const QString &modelName, bool isOnline)
{
    QVector<QString> possibleFilePaths;
    if (isOnline)
        possibleFilePaths << "/" + modelName + ".txt";
    else {
        possibleFilePaths << "/ggml-" + modelName + ".bin";
        possibleFilePaths << "/" + modelName + ".bin";
    }
    for (const QString &modelFilename : possibleFilePaths) {
        QString appPath = QCoreApplication::applicationDirPath() + modelFilename;
        QFileInfo infoAppPath(appPath);
        if (infoAppPath.exists())
            return QCoreApplication::applicationDirPath();

        QString downloadPath = MySettings::globalInstance()->modelPath() + modelFilename;
        QFileInfo infoLocalPath(downloadPath);
        if (infoLocalPath.exists())
            return MySettings::globalInstance()->modelPath();
    }
    return QString();
}

void ModelList::updateModelsFromDirectory()
{
    const QString exePath = QCoreApplication::applicationDirPath() + QDir::separator();
    const QString localPath = MySettings::globalInstance()->modelPath();

    auto processDirectory = [&](const QString& path) {
        QDirIterator it(path, QDirIterator::Subdirectories);
        while (it.hasNext()) {
            it.next();

            if (!it.fileInfo().isDir()) {
                QString filename = it.fileName();

                // All files that end with .bin and have 'ggml' somewhere in the name
                if (((filename.endsWith(".bin") || filename.endsWith(".gguf")) && (/*filename.contains("ggml") ||*/ filename.contains("gguf")) && !filename.startsWith("incomplete"))
                    || (filename.endsWith(".txt") && (filename.startsWith("chatgpt-") || filename.startsWith("nomic-")))) {

                    QString filePath = it.filePath();
                    QFileInfo info(filePath);

                    if (!info.exists())
                        continue;

                    QVector<QString> modelsById;
                    {
                        QMutexLocker locker(&m_mutex);
                        for (ModelInfo *info : m_models)
                            if (info->filename() == filename)
                                modelsById.append(info->id());
                    }

                    if (modelsById.isEmpty()) {
                        if (!contains(filename))
                            addModel(filename);
                        modelsById.append(filename);
                    }

                    for (const QString &id : modelsById) {
                        updateData(id, InstalledRole, true);
                        updateData(id, FilenameRole, filename);
                        // FIXME: WE should change this to use a consistent filename for online models
                        updateData(id, OnlineRole, filename.startsWith("chatgpt-") || filename.startsWith("nomic-"));
                        updateData(id, DirpathRole, info.dir().absolutePath() + "/");
                        updateData(id, FilesizeRole, toFileSize(info.size()));
                    }
                }
            }
        }
    };

    processDirectory(exePath);
    if (localPath != exePath)
        processDirectory(localPath);
}

#define MODELS_VERSION 3

void ModelList::updateModelsFromJson()
{
#if defined(USE_LOCAL_MODELSJSON)
    QUrl jsonUrl("file://" + QDir::homePath() + QString("/dev/large_language_models/gpt4all/gpt4all-chat/metadata/models%1.json").arg(MODELS_VERSION));
#else
    QUrl jsonUrl(QString("http://gpt4all.io/models/models%1.json").arg(MODELS_VERSION));
#endif
    QNetworkRequest request(jsonUrl);
    QSslConfiguration conf = request.sslConfiguration();
    conf.setPeerVerifyMode(QSslSocket::VerifyNone);
    request.setSslConfiguration(conf);
    QNetworkReply *jsonReply = m_networkManager.get(request);
    connect(qApp, &QCoreApplication::aboutToQuit, jsonReply, &QNetworkReply::abort);
    QEventLoop loop;
    connect(jsonReply, &QNetworkReply::finished, &loop, &QEventLoop::quit);
    QTimer::singleShot(1500, &loop, &QEventLoop::quit);
    loop.exec();
    if (jsonReply->error() == QNetworkReply::NoError && jsonReply->isFinished()) {
        QByteArray jsonData = jsonReply->readAll();
        jsonReply->deleteLater();
        parseModelsJsonFile(jsonData, true);
    } else {
        qWarning() << "WARNING: Could not download models.json synchronously";
        updateModelsFromJsonAsync();

        QSettings settings;
        QFileInfo info(settings.fileName());
        QString dirPath = info.canonicalPath();
        const QString modelsConfig = dirPath + "/models.json";
        QFile file(modelsConfig);
        if (!file.open(QIODeviceBase::ReadOnly)) {
            qWarning() << "ERROR: Couldn't read models config file: " << modelsConfig;
        } else {
            QByteArray jsonData = file.readAll();
            file.close();
            parseModelsJsonFile(jsonData, false);
        }
    }
    delete jsonReply;
}

void ModelList::updateModelsFromJsonAsync()
{
    m_asyncModelRequestOngoing = true;
    emit asyncModelRequestOngoingChanged();

#if defined(USE_LOCAL_MODELSJSON)
    QUrl jsonUrl("file://" + QDir::homePath() + QString("/dev/large_language_models/gpt4all/gpt4all-chat/metadata/models%1.json").arg(MODELS_VERSION));
#else
    QUrl jsonUrl(QString("http://gpt4all.io/models/models%1.json").arg(MODELS_VERSION));
#endif
    QNetworkRequest request(jsonUrl);
    QSslConfiguration conf = request.sslConfiguration();
    conf.setPeerVerifyMode(QSslSocket::VerifyNone);
    request.setSslConfiguration(conf);
    QNetworkReply *jsonReply = m_networkManager.get(request);
    connect(qApp, &QCoreApplication::aboutToQuit, jsonReply, &QNetworkReply::abort);
    connect(jsonReply, &QNetworkReply::finished, this, &ModelList::handleModelsJsonDownloadFinished);
    connect(jsonReply, &QNetworkReply::errorOccurred, this, &ModelList::handleModelsJsonDownloadErrorOccurred);
}

void ModelList::handleModelsJsonDownloadFinished()
{
    QNetworkReply *jsonReply = qobject_cast<QNetworkReply *>(sender());
    if (!jsonReply) {
        m_asyncModelRequestOngoing = false;
        emit asyncModelRequestOngoingChanged();
        return;
    }

    QByteArray jsonData = jsonReply->readAll();
    jsonReply->deleteLater();
    parseModelsJsonFile(jsonData, true);
    m_asyncModelRequestOngoing = false;
    emit asyncModelRequestOngoingChanged();
}

void ModelList::handleModelsJsonDownloadErrorOccurred(QNetworkReply::NetworkError code)
{
    // TODO: Show what error occurred in the GUI
    m_asyncModelRequestOngoing = false;
    emit asyncModelRequestOngoingChanged();

    QNetworkReply *reply = qobject_cast<QNetworkReply *>(sender());
    if (!reply)
        return;

    qWarning() << QString("ERROR: Modellist download failed with error code \"%1-%2\"")
                      .arg(code).arg(reply->errorString()).toStdString();
}

void ModelList::handleSslErrors(QNetworkReply *reply, const QList<QSslError> &errors)
{
    QUrl url = reply->request().url();
    for (const auto &e : errors)
        qWarning() << "ERROR: Received ssl error:" << e.errorString() << "for" << url;
}

void ModelList::updateDataForSettings()
{
    emit dataChanged(index(0, 0), index(m_models.size() - 1, 0));
}

static std::strong_ordering compareVersions(const QString &a, const QString &b) {
    QStringList aParts = a.split('.');
    QStringList bParts = b.split('.');

    for (int i = 0; i < std::min(aParts.size(), bParts.size()); ++i) {
        int aInt = aParts[i].toInt();
        int bInt = bParts[i].toInt();
        if (auto diff = aInt <=> bInt; diff != 0) {
            return diff;
        }
    }

    return aParts.size() <=> bParts.size();
}

void ModelList::parseModelsJsonFile(const QByteArray &jsonData, bool save)
{
    QJsonParseError err;
    QJsonDocument document = QJsonDocument::fromJson(jsonData, &err);
    if (err.error != QJsonParseError::NoError) {
        qWarning() << "ERROR: Couldn't parse: " << jsonData << err.errorString();
        return;
    }

    if (save) {
        QSettings settings;
        QFileInfo info(settings.fileName());
        QString dirPath = info.canonicalPath();
        const QString modelsConfig = dirPath + "/models.json";
        QFile file(modelsConfig);
        if (!file.open(QIODeviceBase::WriteOnly)) {
            qWarning() << "ERROR: Couldn't write models config file: " << modelsConfig;
        } else {
            file.write(jsonData);
            file.close();
        }
    }

    QJsonArray jsonArray = document.array();
    const QString currentVersion = QCoreApplication::applicationVersion();

    for (const QJsonValue &value : jsonArray) {
        QJsonObject obj = value.toObject();

        QString modelName = obj["name"].toString();
        QString modelFilename = obj["filename"].toString();
        QString modelFilesize = obj["filesize"].toString();
        QString requiresVersion = obj["requires"].toString();
        QString versionRemoved = obj["removedIn"].toString();
        QString url = obj["url"].toString();
<<<<<<< HEAD
        QByteArray modelMd5sum = obj["md5sum"].toString().toLatin1();
=======
        QByteArray modelHash = obj["md5sum"].toString().toLatin1().constData();
>>>>>>> a0bd96f7
        bool isDefault = obj.contains("isDefault") && obj["isDefault"] == QString("true");
        bool disableGUI = obj.contains("disableGUI") && obj["disableGUI"] == QString("true");
        QString description = obj["description"].toString();
        QString order = obj["order"].toString();
        int ramrequired = obj["ramrequired"].toString().toInt();
        QString parameters = obj["parameters"].toString();
        QString quant = obj["quant"].toString();
        QString type = obj["type"].toString();

        // If the current version is strictly less than required version, then skip
        if (!requiresVersion.isEmpty() && compareVersions(currentVersion, requiresVersion) < 0) {
            continue;
        }

        // If the version removed is less than or equal to the current version, then skip
        if (!versionRemoved.isEmpty() && compareVersions(versionRemoved, currentVersion) <= 0) {
            continue;
        }

        modelFilesize = ModelList::toFileSize(modelFilesize.toULongLong());

        const QString id = modelName;
        Q_ASSERT(!id.isEmpty());

        if (contains(modelFilename))
            changeId(modelFilename, id);

        if (!contains(id))
            addModel(id);

        updateData(id, ModelList::NameRole, modelName);
        updateData(id, ModelList::FilenameRole, modelFilename);
        updateData(id, ModelList::FilesizeRole, modelFilesize);
        updateData(id, ModelList::HashRole, modelHash);
        updateData(id, ModelList::HashAlgorithmRole, ModelInfo::Md5);
        updateData(id, ModelList::DefaultRole, isDefault);
        updateData(id, ModelList::DescriptionRole, description);
        updateData(id, ModelList::RequiresVersionRole, requiresVersion);
        updateData(id, ModelList::VersionRemovedRole, versionRemoved);
        updateData(id, ModelList::UrlRole, url);
        updateData(id, ModelList::DisableGUIRole, disableGUI);
        updateData(id, ModelList::OrderRole, order);
        updateData(id, ModelList::RamrequiredRole, ramrequired);
        updateData(id, ModelList::ParametersRole, parameters);
        updateData(id, ModelList::QuantRole, quant);
        updateData(id, ModelList::TypeRole, type);
        if (obj.contains("temperature"))
            updateData(id, ModelList::TemperatureRole, obj["temperature"].toDouble());
        if (obj.contains("topP"))
            updateData(id, ModelList::TopPRole, obj["topP"].toDouble());
        if (obj.contains("minP"))
            updateData(id, ModelList::MinPRole, obj["minP"].toDouble());
        if (obj.contains("topK"))
            updateData(id, ModelList::TopKRole, obj["topK"].toInt());
        if (obj.contains("maxLength"))
            updateData(id, ModelList::MaxLengthRole, obj["maxLength"].toInt());
        if (obj.contains("promptBatchSize"))
            updateData(id, ModelList::PromptBatchSizeRole, obj["promptBatchSize"].toInt());
        if (obj.contains("contextLength"))
            updateData(id, ModelList::ContextLengthRole, obj["contextLength"].toInt());
        if (obj.contains("gpuLayers"))
            updateData(id, ModelList::GpuLayersRole, obj["gpuLayers"].toInt());
        if (obj.contains("repeatPenalty"))
            updateData(id, ModelList::RepeatPenaltyRole, obj["repeatPenalty"].toDouble());
        if (obj.contains("repeatPenaltyTokens"))
            updateData(id, ModelList::RepeatPenaltyTokensRole, obj["repeatPenaltyTokens"].toInt());
        if (obj.contains("promptTemplate"))
            updateData(id, ModelList::PromptTemplateRole, obj["promptTemplate"].toString());
        if (obj.contains("systemPrompt"))
            updateData(id, ModelList::SystemPromptRole, obj["systemPrompt"].toString());
    }

    const QString chatGPTDesc = tr("<ul><li>Requires personal OpenAI API key.</li><li>WARNING: Will send"
        " your chats to OpenAI!</li><li>Your API key will be stored on disk</li><li>Will only be used"
        " to communicate with OpenAI</li><li>You can apply for an API key"
        " <a href=\"https://platform.openai.com/account/api-keys\">here.</a></li>");

    {
        const QString modelName = "ChatGPT-3.5 Turbo";
        const QString id = modelName;
        const QString modelFilename = "chatgpt-gpt-3.5-turbo.txt";
        if (contains(modelFilename))
            changeId(modelFilename, id);
        if (!contains(id))
            addModel(id);
        updateData(id, ModelList::NameRole, modelName);
        updateData(id, ModelList::FilenameRole, modelFilename);
        updateData(id, ModelList::FilesizeRole, "minimal");
        updateData(id, ModelList::OnlineRole, true);
        updateData(id, ModelList::DescriptionRole,
            tr("<strong>OpenAI's ChatGPT model GPT-3.5 Turbo</strong><br>") + chatGPTDesc);
        updateData(id, ModelList::RequiresVersionRole, "2.4.2");
        updateData(id, ModelList::OrderRole, "ca");
        updateData(id, ModelList::RamrequiredRole, 0);
        updateData(id, ModelList::ParametersRole, "?");
        updateData(id, ModelList::QuantRole, "NA");
        updateData(id, ModelList::TypeRole, "GPT");
    }

    {
        const QString chatGPT4Warn = tr("<br><br><i>* Even if you pay OpenAI for ChatGPT-4 this does not guarantee API key access. Contact OpenAI for more info.");

        const QString modelName = "ChatGPT-4";
        const QString id = modelName;
        const QString modelFilename = "chatgpt-gpt-4.txt";
        if (contains(modelFilename))
            changeId(modelFilename, id);
        if (!contains(id))
            addModel(id);
        updateData(id, ModelList::NameRole, modelName);
        updateData(id, ModelList::FilenameRole, modelFilename);
        updateData(id, ModelList::FilesizeRole, "minimal");
        updateData(id, ModelList::OnlineRole, true);
        updateData(id, ModelList::DescriptionRole,
            tr("<strong>OpenAI's ChatGPT model GPT-4</strong><br>") + chatGPTDesc + chatGPT4Warn);
        updateData(id, ModelList::RequiresVersionRole, "2.4.2");
        updateData(id, ModelList::OrderRole, "cb");
        updateData(id, ModelList::RamrequiredRole, 0);
        updateData(id, ModelList::ParametersRole, "?");
        updateData(id, ModelList::QuantRole, "NA");
        updateData(id, ModelList::TypeRole, "GPT");
    }

    {
        const QString nomicEmbedDesc = tr("<ul><li>For use with LocalDocs feature</li>"
            "<li>Used for retrieval augmented generation (RAG)</li>"
            "<li>Requires personal Nomic API key.</li>"
            "<li>WARNING: Will send your localdocs to Nomic Atlas!</li>"
            "<li>You can apply for an API key <a href=\"https://atlas.nomic.ai/\">with Nomic Atlas.</a></li>");
        const QString modelName = "Nomic Embed";
        const QString id = modelName;
        const QString modelFilename = "nomic-embed-text-v1.txt";
        if (contains(modelFilename))
            changeId(modelFilename, id);
        if (!contains(id))
            addModel(id);
        updateData(id, ModelList::NameRole, modelName);
        updateData(id, ModelList::FilenameRole, modelFilename);
        updateData(id, ModelList::FilesizeRole, "minimal");
        updateData(id, ModelList::OnlineRole, true);
        updateData(id, ModelList::DisableGUIRole, true);
        updateData(id, ModelList::DescriptionRole,
            tr("<strong>LocalDocs Nomic Atlas Embed</strong><br>") + nomicEmbedDesc);
        updateData(id, ModelList::RequiresVersionRole, "2.6.3");
        updateData(id, ModelList::OrderRole, "na");
        updateData(id, ModelList::RamrequiredRole, 0);
        updateData(id, ModelList::ParametersRole, "?");
        updateData(id, ModelList::QuantRole, "NA");
        updateData(id, ModelList::TypeRole, "Bert");
    }
}

void ModelList::updateDiscoveredInstalled(const ModelInfo &info)
{
    updateData(info.id(), ModelList::InstalledRole, true);
    updateData(info.id(), ModelList::IsDiscoveredRole, true);
    updateData(info.id(), ModelList::NameRole, info.name());
    updateData(info.id(), ModelList::FilenameRole, info.filename());
    updateData(info.id(), ModelList::DescriptionRole, info.description());
    updateData(info.id(), ModelList::UrlRole, info.url());
    updateData(info.id(), ModelList::LikesRole, info.likes());
    updateData(info.id(), ModelList::DownloadsRole, info.downloads());
    updateData(info.id(), ModelList::RecencyRole, info.recency());
    updateData(info.id(), ModelList::QuantRole, info.quant());
    updateData(info.id(), ModelList::TypeRole, info.type());
}

void ModelList::updateModelsFromSettings()
{
    QSettings settings;
    settings.sync();
    QStringList groups = settings.childGroups();
    for (const QString g : groups) {
        if (!g.startsWith("model-"))
            continue;

        const QString id = g.sliced(6);
        if (contains(id))
            continue;

        addModel(id);

        if (settings.contains(g + "/name")) {
            const QString name = settings.value(g + "/name").toString();
            updateData(id, ModelList::NameRole, name);
        }
        if (settings.contains(g + "/filename")) {
            const QString filename = settings.value(g + "/filename").toString();
            updateData(id, ModelList::FilenameRole, filename);
        }
        if (settings.contains(g + "/description")) {
            const QString d = settings.value(g + "/description").toString();
            updateData(id, ModelList::DescriptionRole, d);
        }
        if (settings.contains(g + "/url")) {
            const QString u = settings.value(g + "/url").toString();
            updateData(id, ModelList::UrlRole, u);
        }
        if (settings.contains(g + "/quant")) {
            const QString q = settings.value(g + "/quant").toString();
            updateData(id, ModelList::QuantRole, q);
        }
        if (settings.contains(g + "/type")) {
            const QString t = settings.value(g + "/type").toString();
            updateData(id, ModelList::TypeRole, t);
        }
        if (settings.contains(g + "/isClone")) {
            const bool b = settings.value(g + "/isClone").toBool();
            updateData(id, ModelList::IsCloneRole, b);
        }
        if (settings.contains(g + "/isDiscovered")) {
            const bool b = settings.value(g + "/isDiscovered").toBool();
            updateData(id, ModelList::IsDiscoveredRole, b);
        }
        if (settings.contains(g + "/likes")) {
            const int l = settings.value(g + "/likes").toInt();
            updateData(id, ModelList::LikesRole, l);
        }
        if (settings.contains(g + "/downloads")) {
            const int d = settings.value(g + "/downloads").toInt();
            updateData(id, ModelList::DownloadsRole, d);
        }
        if (settings.contains(g + "/recency")) {
            const QDateTime r = settings.value(g + "/recency").toDateTime();
            updateData(id, ModelList::RecencyRole, r);
        }
        if (settings.contains(g + "/temperature")) {
            const double temperature = settings.value(g + "/temperature").toDouble();
            updateData(id, ModelList::TemperatureRole, temperature);
        }
        if (settings.contains(g + "/topP")) {
            const double topP = settings.value(g + "/topP").toDouble();
            updateData(id, ModelList::TopPRole, topP);
        }
        if (settings.contains(g + "/minP")) {
            const double minP = settings.value(g + "/minP").toDouble();
            updateData(id, ModelList::MinPRole, minP);
        }
        if (settings.contains(g + "/topK")) {
            const int topK = settings.value(g + "/topK").toInt();
            updateData(id, ModelList::TopKRole, topK);
        }
        if (settings.contains(g + "/maxLength")) {
            const int maxLength = settings.value(g + "/maxLength").toInt();
            updateData(id, ModelList::MaxLengthRole, maxLength);
        }
        if (settings.contains(g + "/promptBatchSize")) {
            const int promptBatchSize = settings.value(g + "/promptBatchSize").toInt();
            updateData(id, ModelList::PromptBatchSizeRole, promptBatchSize);
        }
        if (settings.contains(g + "/contextLength")) {
            const int contextLength = settings.value(g + "/contextLength").toInt();
            updateData(id, ModelList::ContextLengthRole, contextLength);
        }
        if (settings.contains(g + "/gpuLayers")) {
            const int gpuLayers = settings.value(g + "/gpuLayers").toInt();
            updateData(id, ModelList::GpuLayersRole, gpuLayers);
        }
        if (settings.contains(g + "/repeatPenalty")) {
            const double repeatPenalty = settings.value(g + "/repeatPenalty").toDouble();
            updateData(id, ModelList::RepeatPenaltyRole, repeatPenalty);
        }
        if (settings.contains(g + "/repeatPenaltyTokens")) {
            const int repeatPenaltyTokens = settings.value(g + "/repeatPenaltyTokens").toInt();
            updateData(id, ModelList::RepeatPenaltyTokensRole, repeatPenaltyTokens);
        }
        if (settings.contains(g + "/promptTemplate")) {
            const QString promptTemplate = settings.value(g + "/promptTemplate").toString();
            updateData(id, ModelList::PromptTemplateRole, promptTemplate);
        }
        if (settings.contains(g + "/systemPrompt")) {
            const QString systemPrompt = settings.value(g + "/systemPrompt").toString();
            updateData(id, ModelList::SystemPromptRole, systemPrompt);
        }
    }
}

int ModelList::discoverLimit() const
{
    return m_discoverLimit;
}

void ModelList::setDiscoverLimit(int limit)
{
    if (m_discoverLimit == limit)
        return;
    m_discoverLimit = limit;
    emit discoverLimitChanged();
}

int ModelList::discoverSortDirection() const
{
    return m_discoverSortDirection;
}

void ModelList::setDiscoverSortDirection(int direction)
{
    if (m_discoverSortDirection == direction || (direction != 1 && direction != -1))
        return;
    m_discoverSortDirection = direction;
    emit discoverSortDirectionChanged();
    resortModel();
}

ModelList::DiscoverSort ModelList::discoverSort() const
{
    return m_discoverSort;
}

void ModelList::setDiscoverSort(DiscoverSort sort)
{
    if (m_discoverSort == sort)
        return;
    m_discoverSort = sort;
    emit discoverSortChanged();
    resortModel();
}

void ModelList::clearDiscoveredModels()
{
    // NOTE: This could be made much more efficient
    QList<ModelInfo> infos;
    {
        QMutexLocker locker(&m_mutex);
        for (ModelInfo *info : m_models)
            if (info->isDiscovered())
                infos.append(*info);
    }
    for (ModelInfo &info : infos)
        removeInternal(info);
    emit layoutChanged();
}

float ModelList::discoverProgress() const
{
    if (!m_discoverNumberOfResults)
        return 0.0f;
    return m_discoverResultsCompleted / float(m_discoverNumberOfResults);
}

bool ModelList::discoverInProgress() const
{
    return m_discoverInProgress;
}

void ModelList::discoverSearch(const QString &search)
{
    Q_ASSERT(!m_discoverInProgress);

    clearDiscoveredModels();

    m_discoverNumberOfResults = 0;
    m_discoverResultsCompleted = 0;
    discoverProgressChanged();

    if (search.isEmpty()) {
        return;
    }

    m_discoverInProgress = true;
    emit discoverInProgressChanged();

    QStringList searchParams = search.split(QRegularExpression("\\s+")); // split by whitespace
    QString searchString = QString("search=%1&").arg(searchParams.join('+'));
    QString limitString = m_discoverLimit > 0 ? QString("limit=%1&").arg(m_discoverLimit) : QString();

    QString sortString;
    switch (m_discoverSort) {
    case Default: break;
    case Likes:
        sortString = "sort=likes&"; break;
    case Downloads:
        sortString = "sort=downloads&"; break;
    case Recent:
        sortString = "sort=lastModified&"; break;
    }

    QString directionString = !sortString.isEmpty() ? QString("direction=%1&").arg(m_discoverSortDirection) : QString();

    QUrl hfUrl(QString("https://huggingface.co/api/models?filter=gguf&%1%2%3%4full=true&config=true").arg(searchString).arg(limitString).arg(sortString).arg(directionString));

    QNetworkRequest request(hfUrl);
    request.setHeader(QNetworkRequest::ContentTypeHeader, "application/json");
    QNetworkReply *reply = m_networkManager.get(request);
    connect(qApp, &QCoreApplication::aboutToQuit, reply, &QNetworkReply::abort);
    connect(reply, &QNetworkReply::finished, this, &ModelList::handleDiscoveryFinished);
    connect(reply, &QNetworkReply::errorOccurred, this, &ModelList::handleDiscoveryErrorOccurred);
}

void ModelList::handleDiscoveryFinished()
{
    QNetworkReply *jsonReply = qobject_cast<QNetworkReply *>(sender());
    if (!jsonReply)
        return;

    QByteArray jsonData = jsonReply->readAll();
    parseDiscoveryJsonFile(jsonData);
    jsonReply->deleteLater();
}

void ModelList::handleDiscoveryErrorOccurred(QNetworkReply::NetworkError code)
{
    QNetworkReply *reply = qobject_cast<QNetworkReply *>(sender());
    if (!reply)
        return;
    qWarning() << QString("ERROR: Discovery failed with error code \"%1-%2\"")
                      .arg(code).arg(reply->errorString()).toStdString();
}

enum QuantType {
    Q4_0 = 0,
    Q4_1,
    F16,
    F32,
    Unknown
};

QuantType toQuantType(const QString& filename)
{
    QString lowerCaseFilename = filename.toLower();
    if (lowerCaseFilename.contains("q4_0")) return Q4_0;
    if (lowerCaseFilename.contains("q4_1")) return Q4_1;
    if (lowerCaseFilename.contains("f16")) return F16;
    if (lowerCaseFilename.contains("f32")) return F32;
    return Unknown;
}

QString toQuantString(const QString& filename)
{
    QString lowerCaseFilename = filename.toLower();
    if (lowerCaseFilename.contains("q4_0")) return "q4_0";
    if (lowerCaseFilename.contains("q4_1")) return "q4_1";
    if (lowerCaseFilename.contains("f16")) return "f16";
    if (lowerCaseFilename.contains("f32")) return "f32";
    return QString();
}

void ModelList::parseDiscoveryJsonFile(const QByteArray &jsonData)
{
    QJsonParseError err;
    QJsonDocument document = QJsonDocument::fromJson(jsonData, &err);
    if (err.error != QJsonParseError::NoError) {
        qWarning() << "ERROR: Couldn't parse: " << jsonData << err.errorString();
        m_discoverNumberOfResults = 0;
        m_discoverResultsCompleted = 0;
        discoverProgressChanged();
        m_discoverInProgress = false;
        emit discoverInProgressChanged();
        return;
    }

    QJsonArray jsonArray = document.array();

    for (const QJsonValue &value : jsonArray) {
        QJsonObject obj = value.toObject();
        QJsonDocument jsonDocument(obj);
        QByteArray jsonData = jsonDocument.toJson();

        QString repo_id = obj["id"].toString();
        QJsonArray siblingsArray = obj["siblings"].toArray();
        QList<QPair<QuantType, QString>> filteredAndSortedFilenames;
        for (const QJsonValue &sibling : siblingsArray) {

            QJsonObject s = sibling.toObject();
            QString filename = s["rfilename"].toString();
            if (!filename.endsWith("gguf"))
                continue;

            QuantType quant = toQuantType(filename);
            if (quant != Unknown)
                filteredAndSortedFilenames.append(qMakePair(quant, filename));
        }

        if (filteredAndSortedFilenames.isEmpty())
            continue;

        std::sort(filteredAndSortedFilenames.begin(), filteredAndSortedFilenames.end(),
            [](const QPair<QuantType, QString>& a, const QPair<QuantType, QString>& b) {
            return a.first < b.first;
        });

        QPair<QuantType, QString> file = filteredAndSortedFilenames.first();
        QString filename = file.second;
        ++m_discoverNumberOfResults;

        QUrl url(QString("https://huggingface.co/%1/resolve/main/%2").arg(repo_id).arg(filename));
        QNetworkRequest request(url);
        request.setRawHeader("Accept-Encoding", "identity");
        request.setAttribute(QNetworkRequest::RedirectPolicyAttribute, QNetworkRequest::ManualRedirectPolicy);
        request.setAttribute(QNetworkRequest::User, jsonData);
        request.setAttribute(QNetworkRequest::UserMax, filename);
        QNetworkReply *reply = m_networkManager.head(request);
        connect(qApp, &QCoreApplication::aboutToQuit, reply, &QNetworkReply::abort);
        connect(reply, &QNetworkReply::finished, this, &ModelList::handleDiscoveryItemFinished);
        connect(reply, &QNetworkReply::errorOccurred, this, &ModelList::handleDiscoveryItemErrorOccurred);
    }

    emit discoverProgressChanged();
    if (!m_discoverNumberOfResults) {
        m_discoverInProgress = false;
        emit discoverInProgressChanged();;
    }
}

void ModelList::handleDiscoveryItemFinished()
{
    QNetworkReply *reply = qobject_cast<QNetworkReply *>(sender());
    if (!reply)
        return;

    QVariant replyCustomData = reply->request().attribute(QNetworkRequest::User);
    QByteArray customDataByteArray = replyCustomData.toByteArray();
    QJsonDocument customJsonDocument = QJsonDocument::fromJson(customDataByteArray);
    QJsonObject obj = customJsonDocument.object();

    QString repo_id = obj["id"].toString();
    QString modelName = obj["modelId"].toString();
    QString author = obj["author"].toString();
    QDateTime lastModified = QDateTime::fromString(obj["lastModified"].toString(), Qt::ISODateWithMs);
    int likes = obj["likes"].toInt();
    int downloads = obj["downloads"].toInt();
    QJsonObject config = obj["config"].toObject();
    QString type = config["model_type"].toString();

    QByteArray repoCommitHeader = reply->rawHeader("X-Repo-Commit");
    QByteArray linkedSizeHeader = reply->rawHeader("X-Linked-Size");
    QByteArray linkedEtagHeader = reply->rawHeader("X-Linked-Etag");
    // For some reason these seem to contain quotation marks ewww
    linkedEtagHeader.replace("\"", "");
    linkedEtagHeader.replace("\'", "");
    QString locationHeader = reply->header(QNetworkRequest::LocationHeader).toString();

    QString repoCommit = QString::fromUtf8(repoCommitHeader);
    QString linkedSize = QString::fromUtf8(linkedSizeHeader);
    QString linkedEtag = QString::fromUtf8(linkedEtagHeader);
    QString url = locationHeader;
    QString modelFilename = reply->request().attribute(QNetworkRequest::UserMax).toString();
    QString modelFilesize = linkedSize;
    modelFilesize = ModelList::toFileSize(modelFilesize.toULongLong());

    QString description = tr("<strong>Created by %1.</strong><br><ul>"
                             "<li>Published on %2."
                             "<li>This model has %3 likes."
                             "<li>This model has %4 downloads."
                             "<li>More info can be found <a href=\"https://huggingface.co/%5\">here.</a></ul>")
                              .arg(author)
                              .arg(lastModified.toString("ddd MMMM d, yyyy"))
                              .arg(likes)
                              .arg(downloads)
                              .arg(repo_id);

    const QString id = modelFilename;
    Q_ASSERT(!id.isEmpty());

    if (contains(modelFilename))
        changeId(modelFilename, id);

    if (!contains(id))
        addModel(id);

    QVector<QPair<int, QVariant>> data;
    data.append(qMakePair(ModelList::NameRole, modelName));
    data.append(qMakePair(ModelList::FilenameRole, modelFilename));
    data.append(qMakePair(ModelList::FilesizeRole, modelFilesize));
    data.append(qMakePair(ModelList::DescriptionRole, description));
    data.append(qMakePair(ModelList::IsDiscoveredRole, true));
    data.append(qMakePair(ModelList::UrlRole, url));
    data.append(qMakePair(ModelList::LikesRole, likes));
    data.append(qMakePair(ModelList::DownloadsRole, downloads));
    data.append(qMakePair(ModelList::RecencyRole, lastModified));
    data.append(qMakePair(ModelList::QuantRole, toQuantString(modelFilename)));
    data.append(qMakePair(ModelList::TypeRole, type));
    data.append(qMakePair(ModelList::HashRole, linkedEtagHeader));
    data.append(qMakePair(ModelList::HashAlgorithmRole, ModelInfo::Sha256));
    updateData(id, data);

    ++m_discoverResultsCompleted;
    emit discoverProgressChanged();

    if (discoverProgress() >= 1.0) {
        emit layoutChanged();
        m_discoverInProgress = false;
        emit discoverInProgressChanged();;
    }

    reply->deleteLater();
}

void ModelList::handleDiscoveryItemErrorOccurred(QNetworkReply::NetworkError code)
{
    QNetworkReply *reply = qobject_cast<QNetworkReply *>(sender());
    if (!reply)
        return;

    qWarning() << QString("ERROR: Discovery item failed with error code \"%1-%2\"")
                      .arg(code).arg(reply->errorString()).toStdString();
}<|MERGE_RESOLUTION|>--- conflicted
+++ resolved
@@ -1328,11 +1328,7 @@
         QString requiresVersion = obj["requires"].toString();
         QString versionRemoved = obj["removedIn"].toString();
         QString url = obj["url"].toString();
-<<<<<<< HEAD
-        QByteArray modelMd5sum = obj["md5sum"].toString().toLatin1();
-=======
-        QByteArray modelHash = obj["md5sum"].toString().toLatin1().constData();
->>>>>>> a0bd96f7
+        QByteArray modelHash = obj["md5sum"].toString().toLatin1();
         bool isDefault = obj.contains("isDefault") && obj["isDefault"] == QString("true");
         bool disableGUI = obj.contains("disableGUI") && obj["disableGUI"] == QString("true");
         QString description = obj["description"].toString();
