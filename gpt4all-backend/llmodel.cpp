--- conflicted
+++ resolved
@@ -1,8 +1,6 @@
-<<<<<<< HEAD
+#include "llmodel.h"
+
 #include "dlhandle.h"
-=======
->>>>>>> 4e89a9c4
-#include "llmodel.h"
 
 #include <cassert>
 #include <cstdlib>
@@ -18,9 +16,6 @@
 #include <unordered_map>
 #include <vector>
 
-#include "dlhandle.h"
-#include "sysinfo.h"
-
 #ifdef _WIN32
 #   define WIN32_LEAN_AND_MEAN
 #   ifndef NOMINMAX
@@ -33,13 +28,11 @@
 #   include <intrin.h>
 #endif
 
-<<<<<<< HEAD
 #if defined(__APPLE__) && defined(__aarch64__)
 #   include "sysinfo.h" // for getSystemTotalRAMInBytes
 #endif
-=======
+
 namespace fs = std::filesystem;
->>>>>>> 4e89a9c4
 
 #ifndef __APPLE__
 static const std::string DEFAULT_BACKENDS[] = {"kompute", "cpu"};
